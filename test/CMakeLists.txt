--- conflicted
+++ resolved
@@ -78,25 +78,11 @@
     AddTest(MDP ValueIteration)
 
     if (MAKE_PYTHON)
-<<<<<<< HEAD
-        # Normally one loads PythonInterp first, but since
-        # here the interpreter is only optional then libs
-        # come first. The version must be the same though.
-        #find_package(PythonInterp ${PYTHONLIBS_VERSION_STRING_STRIPPED} EXACT)
-	find_package(PythonInterp 2.7 )
-        if (PYTHONINTERP_FOUND)
-            AddTestPython(MDP Experience)
-            AddTestPython(MDP PolicyIteration)
-            AddTestPython(MDP QLearning)
-            AddTestPython(MDP ValueIteration)
-        endif()
-=======
         AddTestPython(MDP Experience)
         AddTestPython(MDP PolicyIteration)
         AddTestPython(MDP QLearning)
         AddTestPython(MDP ValueIteration)
         AddTestPython(MDP MCTS)
->>>>>>> eae5f44d
     endif()
 
     add_custom_command(
