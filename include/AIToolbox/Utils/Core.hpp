--- conflicted
+++ resolved
@@ -9,14 +9,8 @@
 #include <boost/functional/hash.hpp>
 
 namespace AIToolbox {
-<<<<<<< HEAD
-    constexpr auto equalEpsilonSmall = 0.00000001;
-    //constexpr auto equalEpsilonSmall = 0.000001;
-    constexpr auto equalEpsilonGeneral = 0.00000000001;
-=======
-    constexpr auto equalToleranceSmall = 0.000001;
+    constexpr auto equalToleranceSmall = 0.00000001;
     constexpr auto equalToleranceGeneral = 0.00000000001;
->>>>>>> d1165043
     /**
      * @brief Copies a 3d container into another 3d container.
      *
