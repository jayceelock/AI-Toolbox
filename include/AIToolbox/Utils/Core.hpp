#ifndef AI_TOOLBOX_UTILS_CORE_HEADER_FILE
#define AI_TOOLBOX_UTILS_CORE_HEADER_FILE

#include <cmath>
#include <limits>

#include <AIToolbox/Types.hpp>

#include <boost/functional/hash.hpp>

namespace AIToolbox {
<<<<<<< HEAD
    constexpr auto equalToleranceSmall = 0.000000001;
=======
    constexpr auto equalToleranceSmall = 0.00000001;
>>>>>>> fa6b386e
    /// This is the max absolute difference for which two values can be considered equal.
    /// This is a relative term used in the checkEqualGeneral functions, where
    /// two values may be considered equal if they are within this percentage
    /// of each other.
    constexpr auto equalToleranceGeneral = 0.00000000001;

    /**
     * @brief Copies a 3d container into another 3d container.
     *
     * The containers needs to support data access through
     * operator[]. In addition, the dimensions of the
     * containers must match the ones specified.
     *
     * This is important, as this function DOES NOT perform
     * any size checks on the containers.
     *
     * @tparam T Type of the input container.
     * @tparam U Type of the output container.
     * @param in Input container.
     * @param out Output container.
     * @param d1 First dimension of the containers.
     * @param d2 Second dimension of the containers.
     * @param d3 Third dimension of the containers.
     */
    template <typename T, typename U>
    void copyTable3D(const T & in, U & out, const size_t d1, const size_t d2, const size_t d3) {
        for ( size_t i = 0; i < d1; ++i )
            for ( size_t j = 0; j < d2; ++j )
                for ( size_t x = 0; x < d3; ++x )
                    out[i][j][x] = in[i][j][x];
    }

    /**
     * @brief This function checks if two doubles near [0,1] are reasonably equal.
     *
     * If the numbers are not near [0,1], the result is not guaranteed to be
     * what may be expected. The order of the parameters is not important.
     *
     * @param a The first number to compare.
     * @param b The second number to compare.
     *
     * @return True if the two numbers are close enough, false otherwise.
     */
    inline bool checkEqualSmall(const double a, const double b) {
        return ( std::fabs(a - b) <= equalToleranceSmall );
    }

    /**
     * @brief This function checks if two doubles near [0,1] are reasonably different.
     *
     * If the numbers are not near [0,1], the result is not guaranteed to be
     * what may be expected. The order of the parameters is not important.
     *
     * @param a The first number to compare.
     * @param b The second number to compare.
     *
     * @return True if the two numbers are far away enough, false otherwise.
     */
    inline bool checkDifferentSmall(const double a, const double b) {
        return !checkEqualSmall(a,b);
    }

    /**
     * @brief This function checks if two doubles are reasonably equal.
     *
     * The order of the parameters is not important.
     *
     * @param a The first number to compare.
     * @param b The second number to compare.
     *
     * @return True if the two numbers are close enough, false otherwise.
     */
    inline bool checkEqualGeneral(const double a, const double b) {
        if ( checkEqualSmall(a,b) ) return true;
        return ( std::fabs(a - b) <= std::min(std::fabs(a), std::fabs(b)) * equalToleranceGeneral );
    }

    /**
     * @brief This function checks if two doubles are reasonably different.
     *
     * The order of the parameters is not important.
     *
     * @param a The first number to compare.
     * @param b The second number to compare.
     *
     * @return True if the two numbers are far away enough, false otherwise.
     */
    inline bool checkDifferentGeneral(const double a, const double b) {
        return !checkEqualGeneral(a,b);
    }

    /**
     * @brief This function checks whether a given vector only contains the stated value.
     *
     * This function compares using checkEqualSmall(double, double);
     *
     * @return True if all elements are compared equal to the input.
     */
    template <typename V>
    bool checkEqualSmall(const V & v, const double d) {
        for (decltype(v.size()) i = 0; i < v.size(); ++i)
            if (!checkEqualSmall(v[i], d)) return false;

        return true;
    }

    /**
     * @brief This function checks whether a given vector does not contain only the stated value.
     *
     * @return True if not all elements are equal to the input.
     */
    template <typename V>
    bool checkDifferentSmall(const V & v, const double d) {
        return !checkEqualSmall(v, d);
    }

    /**
     * @brief This function checks whether a given vector only contains the stated value.
     *
     * This function compares using checkEqualGeneral(double, double);
     *
     * @return True if all elements are compared equal to the input.
     */
    template <typename V>
    bool checkEqualGeneral(const V & v, const double d) {
        for (decltype(v.size()) i = 0; i < v.size(); ++i)
            if (!checkEqualGeneral(v[i], d)) return false;

        return true;
    }

    /**
     * @brief This function checks whether a given vector does not contain only the stated value.
     *
     * @return True if not all elements are equal to the input.
     */
    template <typename V>
    bool checkDifferentGeneral(const V & v, const double d) {
        return !checkEqualGeneral(v, d);
    }

    /**
     * @brief This function compares two general vectors of equal size lexicographically.
     *
     * Note that veccmp reports equality only if the elements are all exactly
     * the same. You should not use this function to compare floating point
     * numbers unless you know what you are doing.
     *
     * Note: This function assumes that the inputs are equally sized.
     *
     * @param lhs The left hand size of the comparison.
     * @param rhs The right hand size of the comparison.
     *
     * @return 1 if the lhs is greater than the rhs, 0 if they are equal, -1 otherwise.
     */
    template <typename V>
    int veccmp(const V & lhs, const V & rhs) {
        assert(lhs.size() == rhs.size());
        for (decltype(lhs.size()) i = 0; i < lhs.size(); ++i) {
            if (lhs[i] > rhs[i]) return 1;
            if (lhs[i] < rhs[i]) return -1;
        }
        return 0;
    }

    /**
     * @brief This function compares two general vectors of equal size lexicographically.
     *
     * Note that veccmpSmall considers two elements equal using the
     * checkEqualSmall function.
     *
     * Note: This function assumes that the inputs are equally sized.
     *
     * @param lhs The left hand size of the comparison.
     * @param rhs The right hand size of the comparison.
     *
     * @return 1 if the lhs is greater than the rhs, 0 if they are equal, -1 otherwise.
     */
    template <typename V>
    int veccmpSmall(const V & lhs, const V & rhs) {
        assert(lhs.size() == rhs.size());
        for (decltype(lhs.size()) i = 0; i < lhs.size(); ++i) {
            if (checkEqualSmall(lhs[i], rhs[i])) continue;
            return lhs[i] > rhs[i] ? 1 : -1;
        }
        return 0;
    }

    /**
     * @brief This function compares two general vectors of equal size lexicographically.
     *
     * This function considers two elements equal using the checkEqualGeneral
     * function.
     *
     * Note: This function assumes that the inputs are equally sized.
     *
     * @param lhs The left hand size of the comparison.
     * @param rhs The right hand size of the comparison.
     *
     * @return 1 if the lhs is greater than the rhs, 0 if they are equal, -1 otherwise.
     */
    template <typename V>
    int veccmpGeneral(const V & lhs, const V & rhs) {
        assert(lhs.size() == rhs.size());
        for (decltype(lhs.size()) i = 0; i < lhs.size(); ++i) {
            if (checkEqualGeneral(lhs[i], rhs[i])) continue;
            return lhs[i] > rhs[i] ? 1 : -1;
        }
        return 0;
    }

    /**
     * @brief This function returns whether a sorted range contains a given element, via sequential scan.
     *
     * The idea behind this function is that for small sorted vectors it is
     * faster to do a sequential scan rather than employing the heavy handed
     * technique of binary search.
     *
     * @tparam V The type of the vector to be scanned.
     * @param v The vector to be scanned.
     * @param elem The element to be looked for in the vector.
     *
     * @return True if the vector contains that element, false otherwise.
     */
    template <typename V>
    bool sequential_sorted_contains(const V & v, decltype(v[0]) elem) {
        // Maybe this could be done with iterators?
        for (const auto & e : v) {
            if (e < elem) continue;
            if (e == elem) return true;
            return false;
        }
        return false;
    }

    /**
     * @brief This function returns whether a sorted range contains another sorted range, via sequential scan.
     *
     * Note: This function assumes that the contained vector is smaller or
     * equal in size of the vector to be searched.
     *
     * @tparam V The type of the vector to be scanned.
     * @param v The vector to be scanned.
     * @param elems The vector that must be contained.
     *
     * @return True if the vector contains all elements from the input, false otherwise.
     */
    template <typename V>
    bool sequential_sorted_contains(const V & v, const V & elems) {
        assert(elems.size() <= v.size());

        if (v.size() == elems.size())
            return veccmp(v, elems) == 0;

        decltype(v.size()) i = 0, j = 0;
        while (j < elems.size()) {
            while (i < v.size() && v[i] < elems[j]) ++i;
            if (i == v.size() || v[i] > elems[j]) return false;
            ++i, ++j;
        }
        return j == elems.size();
    }
}

namespace Eigen {
    /**
     * @brief This function enables hashing of Vectors with boost::hash.
     */
    inline size_t hash_value(const AIToolbox::Vector & v) {
        return boost::hash_range(v.data(), v.data() + v.size());
    }
}

#endif<|MERGE_RESOLUTION|>--- conflicted
+++ resolved
@@ -9,11 +9,7 @@
 #include <boost/functional/hash.hpp>
 
 namespace AIToolbox {
-<<<<<<< HEAD
     constexpr auto equalToleranceSmall = 0.000000001;
-=======
-    constexpr auto equalToleranceSmall = 0.00000001;
->>>>>>> fa6b386e
     /// This is the max absolute difference for which two values can be considered equal.
     /// This is a relative term used in the checkEqualGeneral functions, where
     /// two values may be considered equal if they are within this percentage
